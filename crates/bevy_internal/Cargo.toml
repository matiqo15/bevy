[package]
name = "bevy_internal"
version = "0.14.0-dev"
edition = "2021"
description = "An internal Bevy crate used to facilitate optional dynamic linking via the 'dynamic_linking' feature"
homepage = "https://bevyengine.org"
repository = "https://github.com/bevyengine/bevy"
license = "MIT OR Apache-2.0"
keywords = ["game", "engine", "gamedev", "graphics", "bevy"]
categories = ["game-engines", "graphics", "gui", "rendering"]

[features]
trace = [
  "bevy_app/trace",
  "bevy_core_pipeline?/trace",
  "bevy_ecs/trace",
  "bevy_log/trace",
  "bevy_render?/trace",
  "bevy_hierarchy/trace",
  "bevy_winit?/trace",
]
trace_chrome = ["bevy_log/tracing-chrome"]
trace_tracy = ["bevy_render?/tracing-tracy", "bevy_log/tracing-tracy"]
trace_tracy_memory = ["bevy_log/trace_tracy_memory"]
wgpu_trace = ["bevy_render/wgpu_trace"]
detailed_trace = ["bevy_utils/detailed_trace"]

sysinfo_plugin = ["bevy_diagnostic/sysinfo_plugin"]

# Image format support for texture loading (PNG and HDR are enabled by default)
exr = ["bevy_render/exr"]
hdr = ["bevy_render/hdr"]
png = ["bevy_render/png"]
tga = ["bevy_render/tga"]
jpeg = ["bevy_render/jpeg"]
bmp = ["bevy_render/bmp"]
webp = ["bevy_render/webp"]
basis-universal = ["bevy_render/basis-universal"]
dds = ["bevy_render/dds", "bevy_core_pipeline/dds", "bevy_gltf/dds"]
pnm = ["bevy_render/pnm"]
ktx2 = ["bevy_render/ktx2"]
# For ktx2 supercompression
zlib = ["bevy_render/zlib"]
zstd = ["bevy_render/zstd"]

# Include tonemapping LUT KTX2 files.
tonemapping_luts = ["bevy_core_pipeline/tonemapping_luts"]

# Audio format support (vorbis is enabled by default)
flac = ["bevy_audio/flac"]
mp3 = ["bevy_audio/mp3"]
vorbis = ["bevy_audio/vorbis"]
wav = ["bevy_audio/wav"]
minimp3 = ["bevy_audio/minimp3"]
symphonia-aac = ["bevy_audio/symphonia-aac"]
symphonia-all = ["bevy_audio/symphonia-all"]
symphonia-flac = ["bevy_audio/symphonia-flac"]
symphonia-isomp4 = ["bevy_audio/symphonia-isomp4"]
symphonia-vorbis = ["bevy_audio/symphonia-vorbis"]
symphonia-wav = ["bevy_audio/symphonia-wav"]

# Shader formats
shader_format_glsl = ["bevy_render/shader_format_glsl"]
shader_format_spirv = ["bevy_render/shader_format_spirv"]

serialize = [
  "bevy_core/serialize",
  "bevy_input/serialize",
  "bevy_time/serialize",
  "bevy_window/serialize",
  "bevy_winit?/serialize",
  "bevy_transform/serialize",
  "bevy_math/serialize",
  "bevy_scene?/serialize",
  "bevy_ui?/serialize",
]
multi-threaded = [
  "bevy_asset?/multi-threaded",
  "bevy_ecs/multi-threaded",
  "bevy_render?/multi-threaded",
  "bevy_tasks/multi-threaded",
]
async-io = ["bevy_tasks/async-io"]

# Display server protocol support (X11 is enabled by default)
wayland = ["bevy_winit/wayland"]
x11 = ["bevy_winit/x11"]

# enable rendering of font glyphs using subpixel accuracy
subpixel_glyph_atlas = ["bevy_text/subpixel_glyph_atlas"]

# Transmission textures in `StandardMaterial`:
pbr_transmission_textures = [
  "bevy_pbr?/pbr_transmission_textures",
  "bevy_gltf?/pbr_transmission_textures",
]

# Optimise for WebGL2
webgl = [
  "bevy_core_pipeline?/webgl",
  "bevy_pbr?/webgl",
  "bevy_render?/webgl",
  "bevy_gizmos?/webgl",
  "bevy_sprite?/webgl",
]

webgpu = [
  "bevy_core_pipeline?/webgpu",
  "bevy_pbr?/webgpu",
  "bevy_render?/webgpu",
  "bevy_gizmos?/webgpu",
  "bevy_sprite?/webgpu",
]

# enable systems that allow for automated testing on CI
bevy_ci_testing = [
  "bevy_dev_tools/bevy_ci_testing",
  "bevy_time/bevy_ci_testing",
  "bevy_render?/bevy_ci_testing",
  "bevy_render?/ci_limits",
]

# Enable animation support, and glTF animation loading
animation = ["bevy_animation", "bevy_gltf?/bevy_animation"]

bevy_sprite = ["dep:bevy_sprite", "bevy_gizmos?/bevy_sprite"]
bevy_pbr = ["dep:bevy_pbr", "bevy_gizmos?/bevy_pbr"]

# Used to disable code that is unsupported when Bevy is dynamically linked
dynamic_linking = ["bevy_diagnostic/dynamic_linking"]

# Enable using a shared stdlib for cxx on Android.
android_shared_stdcxx = ["bevy_audio/android_shared_stdcxx"]

# Enable AccessKit on Unix backends (currently only works with experimental
# screen readers and forks.)
accesskit_unix = ["bevy_winit/accesskit_unix"]

bevy_text = ["dep:bevy_text", "bevy_ui?/bevy_text"]

bevy_render = ["dep:bevy_render", "bevy_scene?/bevy_render"]

# Enable assertions to check the validity of parameters passed to glam
glam_assert = ["bevy_math/glam_assert"]

# Enable assertions in debug builds to check the validity of parameters passed to glam
debug_glam_assert = ["bevy_math/debug_glam_assert"]

default_font = ["bevy_text?/default_font"]

# Enables the built-in asset processor for processed assets.
asset_processor = ["bevy_asset?/asset_processor"]

# Enables watching the filesystem for Bevy Asset hot-reloading
file_watcher = ["bevy_asset?/file_watcher"]

# Enables watching embedded files for Bevy Asset hot-reloading
embedded_watcher = ["bevy_asset?/embedded_watcher"]

# Enable system stepping support
bevy_debug_stepping = [
  "bevy_ecs/bevy_debug_stepping",
  "bevy_app/bevy_debug_stepping",
]

<<<<<<< HEAD
# Provides a collection of developer tools
bevy_dev_tools = ["dep:bevy_dev_tools"]
=======
# Enable support for the ios_simulator by downgrading some rendering capabilities
ios_simulator = ["bevy_pbr?/ios_simulator", "bevy_render?/ios_simulator"]
>>>>>>> f9e70abc

[dependencies]
# bevy
bevy_a11y = { path = "../bevy_a11y", version = "0.14.0-dev" }
bevy_app = { path = "../bevy_app", version = "0.14.0-dev" }
bevy_core = { path = "../bevy_core", version = "0.14.0-dev" }
bevy_derive = { path = "../bevy_derive", version = "0.14.0-dev" }
bevy_diagnostic = { path = "../bevy_diagnostic", version = "0.14.0-dev" }
bevy_ecs = { path = "../bevy_ecs", version = "0.14.0-dev" }
bevy_hierarchy = { path = "../bevy_hierarchy", version = "0.14.0-dev" }
bevy_input = { path = "../bevy_input", version = "0.14.0-dev" }
bevy_log = { path = "../bevy_log", version = "0.14.0-dev" }
bevy_math = { path = "../bevy_math", version = "0.14.0-dev" }
bevy_ptr = { path = "../bevy_ptr", version = "0.14.0-dev" }
bevy_reflect = { path = "../bevy_reflect", version = "0.14.0-dev", features = [
  "bevy",
] }
bevy_time = { path = "../bevy_time", version = "0.14.0-dev" }
bevy_transform = { path = "../bevy_transform", version = "0.14.0-dev" }
bevy_utils = { path = "../bevy_utils", version = "0.14.0-dev" }
bevy_window = { path = "../bevy_window", version = "0.14.0-dev" }
bevy_tasks = { path = "../bevy_tasks", version = "0.14.0-dev" }
# bevy (optional)
bevy_animation = { path = "../bevy_animation", optional = true, version = "0.14.0-dev" }
bevy_asset = { path = "../bevy_asset", optional = true, version = "0.14.0-dev" }
bevy_audio = { path = "../bevy_audio", optional = true, version = "0.14.0-dev" }
bevy_color = { path = "../bevy_color", optional = true, version = "0.14.0-dev" }
bevy_core_pipeline = { path = "../bevy_core_pipeline", optional = true, version = "0.14.0-dev" }
bevy_gltf = { path = "../bevy_gltf", optional = true, version = "0.14.0-dev" }
bevy_pbr = { path = "../bevy_pbr", optional = true, version = "0.14.0-dev" }
bevy_render = { path = "../bevy_render", optional = true, version = "0.14.0-dev" }
bevy_dynamic_plugin = { path = "../bevy_dynamic_plugin", optional = true, version = "0.14.0-dev" }
bevy_scene = { path = "../bevy_scene", optional = true, version = "0.14.0-dev" }
bevy_sprite = { path = "../bevy_sprite", optional = true, version = "0.14.0-dev" }
bevy_text = { path = "../bevy_text", optional = true, version = "0.14.0-dev" }
bevy_ui = { path = "../bevy_ui", optional = true, version = "0.14.0-dev" }
bevy_winit = { path = "../bevy_winit", optional = true, version = "0.14.0-dev" }
bevy_gilrs = { path = "../bevy_gilrs", optional = true, version = "0.14.0-dev" }
bevy_gizmos = { path = "../bevy_gizmos", optional = true, version = "0.14.0-dev", default-features = false }
bevy_dev_tools = { path = "../bevy_dev_tools/", optional = true, version = "0.14.0-dev" }

[lints]
workspace = true<|MERGE_RESOLUTION|>--- conflicted
+++ resolved
@@ -163,13 +163,11 @@
   "bevy_app/bevy_debug_stepping",
 ]
 
-<<<<<<< HEAD
 # Provides a collection of developer tools
 bevy_dev_tools = ["dep:bevy_dev_tools"]
-=======
+
 # Enable support for the ios_simulator by downgrading some rendering capabilities
 ios_simulator = ["bevy_pbr?/ios_simulator", "bevy_render?/ios_simulator"]
->>>>>>> f9e70abc
 
 [dependencies]
 # bevy
